--- conflicted
+++ resolved
@@ -373,11 +373,7 @@
 
         return rho_qp
 
-<<<<<<< HEAD
-    def compute_two_body_expectation_value(self, op, K=0, tol=1e-8):
-=======
-    def compute_two_body_expectation_value(self, op, K=0, asym=True):
->>>>>>> 33464347
+    def compute_two_body_expectation_value(self, op, K=0, tol=1e-8, asym=True):
         r"""Function computing the expectation value of a two-body operator.
         For a given two-body operator :math:`\hat{A}`, we compute the
         expectation value by
@@ -394,20 +390,16 @@
             dimensionality of the array must be the same as the two-body
             density matrix, i.e., the number of basis functions ``l``.
         K : int
-<<<<<<< HEAD
             The eigenstate to use for the two-body density matrix. Default is
             ``0``, i.e., the ground state.
         tol: float
             Tolerance for the trace of the two-body density matrix to be
             :math:`n(n - 1)`, where :math:`n` is the number of particles.
             Default is ``1e-8``.
-=======
-            The eigenstate to use for the two-body density matrix.
         asym: bool
             Toggle whether or not ``op`` is anti-symmetrized or not. This
             determines the prefactor when tracing the two-body density matrix
             with the two-body operator. Default is ``True``.
->>>>>>> 33464347
 
         Returns
         -------
@@ -421,11 +413,7 @@
         """
         rho_rspq = self.compute_two_body_density_matrix(K=K, tol=tol)
 
-<<<<<<< HEAD
-        return 0.5 * self.np.tensordot(
-=======
-        return (0.25 if asym else 0.5) * self.np.tensordot(
->>>>>>> 33464347
+        return (0.5 if asym else 1.0) * self.np.tensordot(
             op, rho_rspq, axes=((0, 1, 2, 3), (2, 3, 0, 1))
         )
 
